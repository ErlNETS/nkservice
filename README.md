# NkSERVICE

# Introduction

NkSERVICE is an Erlang framework to manage a complex set of services in a cluster. It features:
* A powerful plugin mechanism, so that any service is made of a set of _plugins_ and a bit of custom login.
* New plugins can be added or removed at any moment. Its configuration can be changed at any moment. 
* A flexible and easy to use External API, that any service can expose over tcp, tls, ws or wss. Each started plugins in the service can _add_ commands, making them available for use from outside the cluster.
* A powerful events mechanism with publish/subscribe semantics.
* A way to define service configuration and to develop server-side code using [Luerl](https://github.com/rvirding/luerl), a Lua-like language that is translated to Erlang on the fly.
* Designed from scratch to be highly scalable, having a very low latency.

The vision around NkSERVICE is using Erlang to develop plugins that are offered to services. Service specific login can run inside the cluster (using Luerl or Erlang) or out of the cluster using the External API.


## Plugins

NkSERVICE features a sophisticated plugin system, that allows a developer to modify the behavior of services without having to modify its core, while having nearly zero overhead. Each plugin adds new _APIs_ and _callbacks_ or _hooks_, available to the service developer or other, higher level plugins.

Plugins have the concept _hierarchy_ and _dependency_. For example, if _pluginA_ implements callback _callback1_, we can define a new plugin _pluginB_ which depends on _pluginA_ and also implements _callback1_. Now, if the service (or other higher level plugin) happens to use this _callback1_, when it is called by NkSERVICE, the one that will be called first will ve the _pluginB_ version, and only if it returns `continue` or `{continue, Updated}` the version of `pluginA` would be called.

Any plugin can have any number of dependent plugins. NkSERVICE will ensure that versions of plugin callbacks on higher order plugins are called first, calling the next only in case it passes the call to the next plugin, possibly modifying the request. Eventually, the call will reach the default NkSERVICE's implementation of the callback (defined in [nkservice_callbacks.erl](src/nkservice_callbacks.erl) if all defined callbacks decide to continue, or no plugin has implemented this callback).

Plugin callbacks must be implemented in a module with the same name of the plugin, or a module called with the same name as the plugin plus _"_callbacks"_ (for example `my_plugin_callbacks.erl`).

This callback chain behavior is implemented in Erlang and **compiled on the fly**, into a run-time generated service callback module. This way, any call to any plugin callback function is blazing fast, exactly the same as if it were hard-coded from the beginning. Calls to plugin callbacks not implemented in any plugin go directly to the default NkSERVICE implementation.

Each service can have **different set of plugins**, and it can **it be changed in real time** as any other service configuration value.



## Services

New services can be defined in NkSERVICE's global configuration, or programatically using Erlang or the external API. Also, any file with extension .ncl in the directory _services_ will be loaded during boot, and, if they contain valid service definitions (written in Luerl), will be started.

Services can also be started using the External API, but you must authenticate yourself using the user and password defined in NkSERVICE's global configuration. You can this way inject the Luerl service definition and logic, or subscribe to all the callback functions you are interested in implement.

When defining a service, you can set an administrator users and password. Special commands, like subscribing to callback functions, can only be performed by the administrator of the service. 



## External API

NkSERVICE offers a flexible, easy to use protocol suitable for developing both client-side applications (supporting hundreds of thousands of connections) and server-side applications, where an external application written in any language can start any number of channels to a service, and receive incoming tasks and messages, that are load-balanced over all started channels.

<<<<<<< HEAD
See the [external API introduction](doc/api_intro.md) for a description of the protocol, and [external API commands](doc/api_commands.erl) for currently implemented commands and events in NkSERVICE. Any activated plugin for a service can add new commands and events, of modify the behavior of current ones.
=======
See the [external API introduction](doc/api_intro.md) for a description of the protocol, and [external API commands](doc/api_commands.md) for currently implemented commands and events in NkSERVICE. Any activated plugin for a service can add new commands and events, of modify the behavior of current ones.
>>>>>>> a57a669b
<|MERGE_RESOLUTION|>--- conflicted
+++ resolved
@@ -43,8 +43,4 @@
 
 NkSERVICE offers a flexible, easy to use protocol suitable for developing both client-side applications (supporting hundreds of thousands of connections) and server-side applications, where an external application written in any language can start any number of channels to a service, and receive incoming tasks and messages, that are load-balanced over all started channels.
 
-<<<<<<< HEAD
-See the [external API introduction](doc/api_intro.md) for a description of the protocol, and [external API commands](doc/api_commands.erl) for currently implemented commands and events in NkSERVICE. Any activated plugin for a service can add new commands and events, of modify the behavior of current ones.
-=======
 See the [external API introduction](doc/api_intro.md) for a description of the protocol, and [external API commands](doc/api_commands.md) for currently implemented commands and events in NkSERVICE. Any activated plugin for a service can add new commands and events, of modify the behavior of current ones.
->>>>>>> a57a669b
