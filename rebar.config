
{cover_enabled, true}.

{erl_opts, [
    debug_info, {parse_transform, lager_transform}
]}.


{project_plugins, [pc]}.

{overrides,
    [
        {override, jose, [{erl_opts, [debug_info]}]}
    ]}.

{deps, [
    yamerl,
    {nklib, {git, "http://github.com/netcomposer/nklib", {branch, "v10"}}},
	{nkpacket, {git, "http://github.com/netcomposer/nkpacket", {branch, "v10"}}},
    {nkevent, {git, "http://github.com/netcomposer/nkevent", {branch, "v10"}}},
    {luerl, {git, "https://github.com/rvirding/luerl.git", {ref, "b454429"}}},
    % {rfc3339, {git, "https://github.com/talentdeficit/rfc3339.git", {tag, "0.2.2"}}},
    {jose, {git, "https://github.com/potatosalad/erlang-jose.git", {tag, "1.8.4"}}},
    {otter, {git, "https://github.com/Bluehouse-Technology/otter.git", {branch, "master"}}},
    {pgsql, {git, "https://github.com/semiocast/pgsql.git", {branch, "master"}}},
    % {ref,"ed52ec8ebda5d8da6abf009d87f03835b592c97d"}
<<<<<<< HEAD
    {graphql, {git, "https://github.com/shopgun/graphql-erlang.git", {branch, "develop"}}},
    hackney
=======
    {graphql, {git, "https://github.com/shopgun/graphql-erlang.git", {ref, "ed52ec8ebda5d8da6abf009d87f03835b592c97d"}}}
>>>>>>> cbbb6bd7
]}.


{xref_checks, [
    undefined_function_calls, undefined_functions,
    locals_not_used, deprecated_function_calls, deprecated_functions
]}.
<|MERGE_RESOLUTION|>--- conflicted
+++ resolved
@@ -23,13 +23,8 @@
     {jose, {git, "https://github.com/potatosalad/erlang-jose.git", {tag, "1.8.4"}}},
     {otter, {git, "https://github.com/Bluehouse-Technology/otter.git", {branch, "master"}}},
     {pgsql, {git, "https://github.com/semiocast/pgsql.git", {branch, "master"}}},
-    % {ref,"ed52ec8ebda5d8da6abf009d87f03835b592c97d"}
-<<<<<<< HEAD
-    {graphql, {git, "https://github.com/shopgun/graphql-erlang.git", {branch, "develop"}}},
+    {graphql, {git, "https://github.com/shopgun/graphql-erlang.git", {ref, "ed52ec8ebda5d8da6abf009d87f03835b592c97d"}}},
     hackney
-=======
-    {graphql, {git, "https://github.com/shopgun/graphql-erlang.git", {ref, "ed52ec8ebda5d8da6abf009d87f03835b592c97d"}}}
->>>>>>> cbbb6bd7
 ]}.
 
 
